--- conflicted
+++ resolved
@@ -1008,10 +1008,7 @@
     #[cfg(not(feature = "flutter"))]
     let mut id = "".to_owned();
     #[cfg(any(target_os = "windows", target_os = "linux", target_os = "macos"))]
-<<<<<<< HEAD
-=======
     #[allow(unused_mut, dead_code)]
->>>>>>> fdc4d6dd
     let mut enable_file_transfer = "".to_owned();
 
     loop {
@@ -1034,9 +1031,6 @@
                                 *OPTIONS.lock().unwrap() = v;
                                 *OPTION_SYNCED.lock().unwrap() = true;
 
-<<<<<<< HEAD
-                                #[cfg(any(target_os="windows", target_os="linux", target_os = "macos"))]
-=======
                                 #[cfg(any(
                                         target_os = "windows",
                                         all(
@@ -1044,7 +1038,6 @@
                                             feature = "unix-file-copy-paste"
                                             )
                                         ))]
->>>>>>> fdc4d6dd
                                 {
                                     let b = OPTIONS.lock().unwrap().get("enable-file-transfer").map(|x| x.to_string()).unwrap_or_default();
                                     if b != enable_file_transfer {
