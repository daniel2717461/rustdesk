[package]
name = "scrap"
description = "Screen capture made easy."
version = "0.5.0"
repository = "https://github.com/quadrupleslap/scrap"
documentation = "https://docs.rs/scrap"
keywords = ["screen", "capture", "record"]
license = "MIT"
authors = ["Ram <quadrupleslap@gmail.com>"]
edition = "2018"

[features]
wayland = ["gstreamer", "gstreamer-app", "gstreamer-video", "dbus", "tracing"]

[dependencies]
block = "0.1"
cfg-if = "1.0"
libc = "0.2"
num_cpus = "1.13"
<<<<<<< HEAD
lazy_static = "1.4"
=======
hbb_common = { path = "../hbb_common" }
>>>>>>> 42c7c598

[dependencies.winapi]
version = "0.3"
default-features = true
features = ["dxgi", "dxgi1_2", "dxgi1_5", "d3d11", "winuser", "winerror", "errhandlingapi", "libloaderapi"]

[target.'cfg(target_os = "android")'.dependencies]
android_logger = "0.10"
jni = "0.19"
lazy_static = "1.4"
log = "0.4"
serde_json = "1.0"

[target.'cfg(not(target_os = "android"))'.dev-dependencies]
repng = "0.2"
docopt = "1.1"
webm = "1.0"
serde = {version="1.0", features=["derive"]}
quest = "0.3"

[build-dependencies]
target_build_utils = "0.3"
bindgen = "0.59"

[target.'cfg(target_os = "linux")'.dependencies]
dbus = { version = "0.9", optional = true }
tracing = { version = "0.1", optional = true }
gstreamer = { version = "0.16", optional = true }
gstreamer-app = { version = "0.16", features = ["v1_10"], optional = true }
gstreamer-video = { version = "0.16", optional = true }

[target.'cfg(target_os = "windows")'.dependencies]
hwcodec = { git = "https://github.com/21pages/hwcodec", optional = true }<|MERGE_RESOLUTION|>--- conflicted
+++ resolved
@@ -17,11 +17,8 @@
 cfg-if = "1.0"
 libc = "0.2"
 num_cpus = "1.13"
-<<<<<<< HEAD
 lazy_static = "1.4"
-=======
 hbb_common = { path = "../hbb_common" }
->>>>>>> 42c7c598
 
 [dependencies.winapi]
 version = "0.3"
